# Project-3: The Onionator: Peeling Back Fake News One Headline at a Time
## Slack Channel
Join our Slack channel for project discussions and updates:
- Channel: #404-not-found
- Link: [404 Not Found](https://aiptwestnovem-cki2893.slack.com/archives/C089LSTUQER)

## Team Members
- Tiffany Jimenez
- Sam Lara
- Matthew Lundberg
- Jason Smoody
- Erin Spencer-Priebe 
 
 ## Project Milestones

| Milestone | Due Date | Status |
|----------|----------|----------|
| Project Ideation | 4/29/25 | Complete |
| [Back End] Data Fetching & Clean Up | 5/5/25 | Complete |
| [Back End] Model Build | 5/12/25 | Complete |
| [Front End] Build Title Page | 5/8/25 | Complete |
| [Front End] Build Main/App Page | 5/8/25 | Complete |
| [Front End] Refine Main/App Features | 5/12/25 | Complete |
| Bridge Front and Back End | 5/13/25 | Complete |
| Create Presentation | 5/15/25 | Complete |

## Proposal
Did you hear about the latest headline claiming a celebrity turned into an avocado? No? Well, that's exactly the kind of fake news-and viral satire-that floods our social media feeds every day. These outrageous posts are as wild as your uncle's conspiracy theories after one too many holiday dinners. Scrolling through your feed can feel like diving into a maze of confusing and sometimes hilarious stories that make you question reality (and your family gatherings). 

Our proposal is to build a model that takes in everything from suspicious headlines to eyebrow-raising tweets and tells you whether you're about to share real news, clickbait, or the latest viral joke-saving you from spreading "BREAKING: Celebrity Turns Into Avocado" level nonsense.

## Slide Deck
[The Onionator: Peeling Back Fake News One Headline at a Time](TBD)

## Data sets
Liar Data Set: https://paperswithcode.com/dataset/liar

## Future Research Questions and Issues
- How can we improve model accuracy and reduce false positives/negatives?
- How can we handle evolving misinformation tactics?
- What are the ethical considerations?
- How can we scale the application?
- What additional features would enhance user experience?


## Installation Guide

#### Prerequisites
- Python 3.8 or higher
- pip (Python package installer)
- Git (for version control)

#### Method 1: Using requirements.txt (Recommended)
1. Clone the repository:
   ```bash
   git clone [repository-url]
   cd Project-3
   ```

2. Create a virtual environment (recommended):
   ```bash
   # Windows
   python -m venv venv
   .\venv\Scripts\activate

   # macOS/Linux
   python3 -m venv venv
   source venv/bin/activate
   ```

3. Install dependencies:
   ```bash
   pip install -r src/requirements.txt
   ```

#### Method 2: Manual Installation
If you prefer to install packages individually, you can use pip:

```bash
# Core Data Science
pip install pandas==2.1.4 numpy==1.26.2 scipy==1.11.4

# Machine Learning
pip install tensorflow==2.15.0 torch==2.1.2 scikit-learn==1.3.2
pip install transformers==4.36.2 sentence-transformers

# Data Visualization
pip install matplotlib==3.8.2 seaborn==0.13.0 plotly==5.18.0

# Development Tools
pip install jupyter==1.0.0 ipykernel==6.28.0 notebook==7.0.6
pip install black==23.12.1 pylint==3.0.3 pytest==7.4.3

# Web Framework
pip install reflex==0.7.10
```

#### Troubleshooting Common Issues

1. **CUDA/GPU Support**
   - For TensorFlow GPU support:
     ```bash
     pip install tensorflow-gpu
     ```
   - For PyTorch GPU support, visit: https://pytorch.org/get-started/locally/

2. **Version Conflicts**
   - If you encounter version conflicts, try:
     ```bash
     pip install --upgrade pip
     pip install -r src/requirements.txt --no-deps
     ```

3. **Memory Issues**
   - If you encounter memory issues during installation:
     ```bash
     pip install --no-cache-dir -r src/requirements.txt
     ```

4. **Virtual Environment Issues**
   - If you have trouble activating the virtual environment:
     ```bash
     # Windows
     Set-ExecutionPolicy -ExecutionPolicy RemoteSigned -Scope CurrentUser
     
     # macOS/Linux
     chmod +x venv/bin/activate
     ```


## Running app
- Navigate to the 'src' folder 
```bash
cd src
```
-Run reflex command
```bash
reflex run
```

# Program Information

## Overview
The Onionator is a web application that uses machine learning to classify news headlines and text as either real news or potential misinformation/satire. The app provides an intuitive interface for users to input text and receive instant feedback on its credibility.

### Core Features
- Text input field for news headlines/content
- Real-time classification using trained ML model
- Visual feedback with custom graphics
- Engaging loading animations
- Light/dark mode toggle
- Mobile-responsive design

### Programming Languages
- Python (Backend/ML)
- JavaScript/TypeScript (Frontend)
- HTML/CSS
- SQL (Database)

### Required Libraries/Dependencies

#### Core Data Science and Numerical Computing
- Pandas - Data processing and analysis
- NumPy - Numerical operations
- SciPy - Scientific computing

#### Machine Learning and Deep Learning
- TensorFlow/Keras - ML model development
- PyTorch - Deep learning framework
- Scikit-learn - ML preprocessing and traditional algorithms
- Transformers - NLP models and text processing
- SentenceTransformers - Text embedding generation

#### Data Visualization
- Matplotlib - Basic plotting
- Seaborn - Statistical visualizations
- Plotly - Interactive visualizations

#### Development and Testing
- Jupyter/IPykernel - Development environment
- Pylint - Code linting
- Pytest - Testing framework
- TQDM - Progress bars

#### Data Processing and Utilities
- Datasets - Data loading and management
- XLRD - Legacy Excel support
- Python-dotenv - Environment variables management

#### Web Development
- Reflex - Web framework

### Development Environment
- Visual Studio Code
- Jupyter Notebooks
- Git/GitHub
- Google Colab (Model training)
- Local development servers
- Docker containers

### Model Results
- Model Type: Neural Network 
- Training Accuracy: 75%
- Validation Accuracy: 50%
- Test Accuracy: 65%

<<<<<<< HEAD
### Application 
The Onionator 

![image](https://github.com/user-attachments/assets/66fb262c-5c53-44a7-80bf-c9e67201c748)

The Onionator - True Result

![image](https://github.com/user-attachments/assets/c777ff1c-9219-48de-818f-60c6474c16c5)

The Onionator - False Result

![image](https://github.com/user-attachments/assets/dda06fd1-6f99-4a35-a04d-22cddc02e437)
=======
## UI Screen shots.

Init Page

image.png

App Page

>>>>>>> f8bedc27
<|MERGE_RESOLUTION|>--- conflicted
+++ resolved
@@ -204,7 +204,7 @@
 - Validation Accuracy: 50%
 - Test Accuracy: 65%
 
-<<<<<<< HEAD
+
 ### Application 
 The Onionator 
 
@@ -217,13 +217,3 @@
 The Onionator - False Result
 
 ![image](https://github.com/user-attachments/assets/dda06fd1-6f99-4a35-a04d-22cddc02e437)
-=======
-## UI Screen shots.
-
-Init Page
-
-image.png
-
-App Page
-
->>>>>>> f8bedc27
